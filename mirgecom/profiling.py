--- conflicted
+++ resolved
@@ -33,10 +33,7 @@
 import pytools
 from logpyle import LogManager
 from mirgecom.logging_quantities import KernelProfile
-<<<<<<< HEAD
-=======
 from mirgecom.utils import StatisticsAccumulator
->>>>>>> ec868afa
 
 __doc__ = """
 .. autoclass:: PyOpenCLProfilingArrayContext
@@ -60,17 +57,10 @@
     """Class to hold the results of multiple kernel executions."""
 
     num_calls: int
-<<<<<<< HEAD
-    time: float
-    flops: float
-    bytes_accessed: float
-    footprint_bytes: float
-=======
     time: StatisticsAccumulator
     flops: StatisticsAccumulator
     bytes_accessed: StatisticsAccumulator
     footprint_bytes: StatisticsAccumulator
->>>>>>> ec868afa
 
 
 @dataclass
@@ -87,12 +77,8 @@
 
     .. automethod:: tabulate_profiling_data
     .. automethod:: call_loopy
-<<<<<<< HEAD
-    .. automethod:: get_and_reset_profiling_data_for_kernel
-=======
     .. automethod:: get_profiling_data_for_kernel
     .. automethod:: reset_profiling_data_for_kernel
->>>>>>> ec868afa
 
     Inherits from :class:`meshmode.array_context.PyOpenCLArrayContext`.
     """
@@ -177,44 +163,6 @@
 
         self.profile_events = []
 
-<<<<<<< HEAD
-    def get_and_reset_profiling_data_for_kernel(self, kernel_name: str) \
-          -> MultiCallKernelProfile:
-        """Return and reset profiling data for kernel `kernel_name`."""
-        self._wait_and_transfer_profile_events()
-
-        if kernel_name not in self.profile_results:
-            return MultiCallKernelProfile(None, None, None, None, None)
-
-        knl_results = self.profile_results[kernel_name]
-
-        num_calls = len(knl_results)
-
-        time = sum([v.time for v in knl_results]) / num_calls / 1e9
-
-        if knl_results[0].flops is not None:
-            gflops = sum([v.flops for v in knl_results]) / num_calls / 1e9
-        else:
-            gflops = None
-
-        if knl_results[0].bytes_accessed is not None:
-            gbytes_accessed = sum([v.bytes_accessed for v in knl_results]) \
-                / num_calls / 1e9
-
-        else:
-            gbytes_accessed = None
-
-        if knl_results[0].footprint_bytes is not None:
-            fprint_gbytes = sum([v.footprint_bytes for v in knl_results]) \
-                / num_calls / 1e9
-        else:
-            fprint_gbytes = None
-
-        del self.profile_results[kernel_name]
-
-        return MultiCallKernelProfile(num_calls, time, gflops,
-                                          gbytes_accessed, fprint_gbytes)
-=======
     def get_profiling_data_for_kernel(self, kernel_name: str) \
           -> MultiCallKernelProfile:
         """Return profiling data for kernel `kernel_name`."""
@@ -243,7 +191,6 @@
     def reset_profiling_data_for_kernel(self, kernel_name: str) -> None:
         """Reset profiling data for kernel `kernel_name`."""
         self.profile_results.pop(kernel_name, None)
->>>>>>> ec868afa
 
     def tabulate_profiling_data(self) -> pytools.Table:
         """Return a :class:`pytools.Table` with the profiling results."""
@@ -265,14 +212,6 @@
         total_calls = 0
         total_time = 0
 
-<<<<<<< HEAD
-        for knl, results in self.profile_results.items():
-            num_values = len(results)
-
-            total_calls += num_values
-
-            times = [v.time / 1e9 for v in results]
-=======
         for knl in self.profile_results.keys():
             r = self.get_profiling_data_for_kernel(knl)
 
@@ -281,29 +220,12 @@
             # GBytes/s respectively, so no need to scale them.
             flops_per_sec = StatisticsAccumulator()
             bandwidth_access = StatisticsAccumulator()
->>>>>>> ec868afa
 
             knl_results = self.profile_results[knl]
             for knl_res in knl_results:
                 flops_per_sec.add_value(knl_res.flops/knl_res.time)
                 bandwidth_access.add_value(knl_res.bytes_accessed/knl_res.time)
 
-<<<<<<< HEAD
-            flops = [v.flops / 1e9 if v.flops is not None and v.flops > 0 else None
-                     for v in results]
-            flops_per_sec = [f / t if f is not None else None
-                              for f, t in zip(flops, times)]
-
-            bytes_accessed = [v.bytes_accessed / 1e9
-                             if v.bytes_accessed is not None else None
-                             for v in results]
-            bandwidth_access = [b / t if b is not None else None
-                                 for b, t in zip(bytes_accessed, times)]
-
-            fprint_bytes = np.ma.masked_equal([v.footprint_bytes for v in results],
-                None)
-            fprint_mean = np.mean(fprint_bytes) / 1e9
-=======
             total_calls += r.num_calls
 
             total_time += r.time.sum()
@@ -312,7 +234,6 @@
             time_min = f"{r.time.min():{g}}"
             time_avg = f"{r.time.mean():{g}}"
             time_max = f"{r.time.max():{g}}"
->>>>>>> ec868afa
 
             if r.footprint_bytes.sum() is not None:
                 fprint_mean = f"{r.footprint_bytes.mean():{g}}"
@@ -338,13 +259,8 @@
             bandwidth_access_mean = f"{bandwidth_access.sum():{g}}"
             bandwidth_access_max = f"{bandwidth_access.max():{g}}"
 
-<<<<<<< HEAD
-            tbl.add_row([knl, num_values, f"{sum(times):{g}}",
-                f"{min(times):{g}}", f"{mean(times):{g}}", f"{max(times):{g}}",
-=======
             tbl.add_row([knl, r.num_calls, time_sum,
                 time_min, time_avg, time_max,
->>>>>>> ec868afa
                 flops_per_sec_min, flops_per_sec_mean, flops_per_sec_max,
                 bandwidth_access_min, bandwidth_access_mean, bandwidth_access_max,
                 fprint_min, fprint_mean, fprint_max,
