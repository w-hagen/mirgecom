""":mod:`mirgecom.boundary` provides methods and constructs for boundary treatments.

Boundary Conditions
^^^^^^^^^^^^^^^^^^^

.. autoclass:: PrescribedBoundary
.. autoclass:: DummyBoundary
.. autoclass:: AdiabaticSlipBoundary
"""

__copyright__ = """
Copyright (C) 2020 University of Illinois Board of Trustees
"""

__license__ = """
Permission is hereby granted, free of charge, to any person obtaining a copy
of this software and associated documentation files (the "Software"), to deal
in the Software without restriction, including without limitation the rights
to use, copy, modify, merge, publish, distribute, sublicense, and/or sell
copies of the Software, and to permit persons to whom the Software is
furnished to do so, subject to the following conditions:

The above copyright notice and this permission notice shall be included in
all copies or substantial portions of the Software.

THE SOFTWARE IS PROVIDED "AS IS", WITHOUT WARRANTY OF ANY KIND, EXPRESS OR
IMPLIED, INCLUDING BUT NOT LIMITED TO THE WARRANTIES OF MERCHANTABILITY,
FITNESS FOR A PARTICULAR PURPOSE AND NONINFRINGEMENT. IN NO EVENT SHALL THE
AUTHORS OR COPYRIGHT HOLDERS BE LIABLE FOR ANY CLAIM, DAMAGES OR OTHER
LIABILITY, WHETHER IN AN ACTION OF CONTRACT, TORT OR OTHERWISE, ARISING FROM,
OUT OF OR IN CONNECTION WITH THE SOFTWARE OR THE USE OR OTHER DEALINGS IN
THE SOFTWARE.
"""

import numpy as np
from meshmode.dof_array import thaw
from meshmode.mesh import BTAG_ALL, BTAG_NONE  # noqa
from mirgecom.euler import split_conserved, join_conserved
from grudge.symbolic.primitives import TracePair


class PrescribedBoundary:
    """Boundary condition prescribes boundary soln with user-specified function.

    .. automethod:: __init__
    .. automethod:: boundary_pair
    """

    def __init__(self, userfunc):
        """Set the boundary function.

        Parameters
        ----------
        userfunc
            User function that prescribes the solution values on the exterior
            of the boundary. The given user function (*userfunc*) must take at
            least one parameter that specifies the coordinates at which to prescribe
            the solution.
        """
        self._userfunc = userfunc

    def boundary_pair(self, discr, q, btag, **kwargs):
        """Get the interior and exterior solution on the boundary."""
        ext_soln = self.exterior_soln(discr, q, btag, **kwargs)
        int_soln = discr.project("vol", btag, q)
        return TracePair(btag, interior=int_soln, exterior=ext_soln)

    def exterior_soln(self, discr, q, btag, **kwargs):
        """Get the exterior solution on the boundary."""
        actx = q[0].array_context

        boundary_discr = discr.discr_from_dd(btag)
        nodes = thaw(actx, boundary_discr.nodes())
        ext_soln = self._userfunc(nodes, **kwargs)
        return ext_soln

    def av(self, discr, q, btag, **kwargs):
        """Get the exterior solution on the boundary."""
        return discr.project("vol", btag, q)


class DummyBoundary:
    """Boundary condition that assigns boundary-adjacent soln as the boundary solution.

    .. automethod:: boundary_pair
    """

    def boundary_pair(self, discr, q, btag, **kwargs):
        """Get the interior and exterior solution on the boundary."""
        dir_soln = self.exterior_soln(discr, q, btag, **kwargs)
        return TracePair(btag, interior=dir_soln, exterior=dir_soln)

    def exterior_soln(self, discr, q, btag, **kwargs):
        """Get the exterior solution on the boundary."""
        dir_soln = discr.project("vol", btag, q)
        return dir_soln

    def av(self, discr, q, btag, **kwargs):
        """Get the exterior solution on the boundary."""
        return discr.project("vol", btag, q)


class AdiabaticSlipBoundary:
    r"""Boundary condition implementing inviscid slip boundary.

    a.k.a. Reflective inviscid wall boundary

    This class implements an adiabatic reflective slip boundary given
    by
    $\mathbf{q^{+}} = [\rho^{-}, (\rho{E})^{-}, (\rho\vec{V})^{-}
    - 2((\rho\vec{V})^{-}\cdot\hat{\mathbf{n}}) \hat{\mathbf{n}}]$
    wherein the normal component of velocity at the wall is 0, and
    tangential components are preserved. These perfectly reflecting
    conditions are used by the forward-facing step case in
    [Hesthaven_2008]_, Section 6.6, and correspond to the characteristic
    boundary conditions described in detail in [Poinsot_1992]_.

    .. automethod:: boundary_pair
    """

    def boundary_pair(self, discr, q, btag, **kwargs):
        """Get the interior and exterior solution on the boundary."""
        bndry_soln = self.exterior_soln(discr, q, btag, **kwargs)
        int_soln = discr.project("vol", btag, q)

        return TracePair(btag, interior=int_soln, exterior=bndry_soln)

    def exterior_soln(self, discr, q, btag, **kwargs):
        """Get the exterior solution on the boundary.

        The exterior solution is set such that there will be vanishing
        flux through the boundary, preserving mass, momentum (magnitude) and
        energy.
        rho_plus = rho_minus
        v_plus = v_minus - 2 * (v_minus . n_hat) * n_hat
        mom_plus = rho_plus * v_plus
        E_plus = E_minus
        """
        # Grab some boundary-relevant data
        dim = discr.dim
        cv = split_conserved(dim, q)
        actx = cv.mass.array_context

        # Grab a unit normal to the boundary
        nhat = thaw(actx, discr.normal(btag))

        # Get the interior/exterior solns
        int_soln = discr.project("vol", btag, q)
        int_cv = split_conserved(dim, int_soln)

        # Subtract out the 2*wall-normal component
        # of velocity from the velocity at the wall to
        # induce an equal but opposite wall-normal (reflected) wave
        # preserving the tangential component
        mom_normcomp = np.dot(int_cv.momentum, nhat)  # wall-normal component
        wnorm_mom = nhat * mom_normcomp  # wall-normal mom vec
        ext_mom = int_cv.momentum - 2.0 * wnorm_mom  # prescribed ext momentum

        # Form the external boundary solution with the new momentum
        bndry_soln = join_conserved(dim=dim, mass=int_cv.mass,
                                    energy=int_cv.energy,
                                    momentum=ext_mom)

        return bndry_soln

    def av(self, discr, q, btag, **kwargs):
        """Get the exterior solution on the boundary."""
        # Grab some boundary-relevant data
        dim = discr.dim
        cv = split_conserved(dim, q)
        actx = cv.mass[0].array_context

        # Grab a unit normal to the boundary
        normal = thaw(actx, discr.normal(btag))

        # Get the interior soln
        int_soln = discr.project("vol", btag, q)
        bndry_q = split_conserved(dim, int_soln)

        # create result array to fill
        result = np.zeros(2+dim, dtype=object)

        # flip signs on mass and energy
        # to apply a neumann condition on q
        result[0] = -1.0*bndry_q.mass
        result[1] = -1.0*bndry_q.energy

        # Subtract 2*wall-normal component of q
        # to enforce q=0 on the wall
        # flip remaining components to set a neumann condition
        from pytools.obj_array import make_obj_array
        q_mom_normcomp = make_obj_array(
<<<<<<< HEAD
            [np.outer(normal,np.dot(bndry_q.momentum,normal))[i] for i in range(dim)]
=======
            [np.outer(normal, np.dot(bndry_q.momentum, normal))[i]
            for i in range(dim)]
>>>>>>> 0f2d680a
        )
        result[2:] = -1*(bndry_q.momentum-2.0*q_mom_normcomp)

        return(result)<|MERGE_RESOLUTION|>--- conflicted
+++ resolved
@@ -190,12 +190,8 @@
         # flip remaining components to set a neumann condition
         from pytools.obj_array import make_obj_array
         q_mom_normcomp = make_obj_array(
-<<<<<<< HEAD
-            [np.outer(normal,np.dot(bndry_q.momentum,normal))[i] for i in range(dim)]
-=======
             [np.outer(normal, np.dot(bndry_q.momentum, normal))[i]
             for i in range(dim)]
->>>>>>> 0f2d680a
         )
         result[2:] = -1*(bndry_q.momentum-2.0*q_mom_normcomp)
 
