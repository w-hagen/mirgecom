"""
:mod:`mirgecom.initializers` helps intialize and compute flow solution fields.

Solution Initializers
^^^^^^^^^^^^^^^^^^^^^
.. autoclass:: Vortex2D
.. autoclass:: SodShock1D
.. autoclass:: Lump
.. autoclass:: Uniform
.. autoclass:: AcousticPulse
.. automethod: _make_pulse
.. automethod: _make_uniform_flow

References
----------
.. [ZWJCP] Y.C. Zhou, G.W. Wei (2003), Journal of Computational Physics 189 159 \
          (https://doi.org/10.1016/S0021-9991(03)00206-7)

"""

__copyright__ = """
Copyright (C) 2020 University of Illinois Board of Trustees
"""

__license__ = """
Permission is hereby granted, free of charge, to any person obtaining a copy
of this software and associated documentation files (the "Software"), to deal
in the Software without restriction, including without limitation the rights
to use, copy, modify, merge, publish, distribute, sublicense, and/or sell
copies of the Software, and to permit persons to whom the Software is
furnished to do so, subject to the following conditions:

The above copyright notice and this permission notice shall be included in
all copies or substantial portions of the Software.

THE SOFTWARE IS PROVIDED "AS IS", WITHOUT WARRANTY OF ANY KIND, EXPRESS OR
IMPLIED, INCLUDING BUT NOT LIMITED TO THE WARRANTIES OF MERCHANTABILITY,
FITNESS FOR A PARTICULAR PURPOSE AND NONINFRINGEMENT. IN NO EVENT SHALL THE
AUTHORS OR COPYRIGHT HOLDERS BE LIABLE FOR ANY CLAIM, DAMAGES OR OTHER
LIABILITY, WHETHER IN AN ACTION OF CONTRACT, TORT OR OTHERWISE, ARISING FROM,
OUT OF OR IN CONNECTION WITH THE SOFTWARE OR THE USE OR OTHER DEALINGS IN
THE SOFTWARE.
"""

import numpy as np
from pytools.obj_array import (
    flat_obj_array,
    make_obj_array,
)
from meshmode.dof_array import thaw
from mirgecom.eos import IdealSingleGas
from mirgecom.euler import split_conserved, join_conserved


def _make_uniform_flow(x_vec, mass=1.0, energy=2.5, pressure=1.0,
                       velocity=None, eos=IdealSingleGas()):
    r"""Construct uniform, constant flow.

    Construct a uniform, constant flow from mass, energy, pressure, and
    an EOS object.

    Parameters
    ----------
    x_vec: np.ndarray
        Nodal positions
    mass: float
        Value to set `:math:\rho`
    energy: float
        Optional value to set `:math:\rho{E}`
    pressure: float
        Value to use for calculating `:math:\rho{E}`
    velocity: np.ndarray
        Optional constant velocity to set `:math:\rho\vec{V}`

    Returns
    -------
    q: Object array of DOFArrays
        Agglomerated object array with the uniform flow
    """
    dim = len(x_vec)
    if velocity is None:
        velocity = np.zeros(shape=(dim,))

    _rho = mass
    _p = pressure
    _velocity = velocity
    _gamma = eos.gamma()

    mom0 = _velocity * make_obj_array([_rho])
    e0 = _p / (_gamma - 1.0)
    ke0 = _rho * 0.5 * np.dot(_velocity, _velocity)

    x_rel = x_vec[0]
    zeros = 0.0*x_rel
    ones = zeros + 1.0

    mass = zeros + _rho
    mom = mom0 * make_obj_array([ones])
    energy = e0 + ke0 + zeros

    return join_conserved(dim=dim, mass=mass, energy=energy, momentum=mom)


def _make_pulse(amp, r0, w, r):
    r"""Create a Gaussian pulse.

    The Gaussian pulse is defined by:

    .. math::

        G(\vec{r}) = a_0*\exp^{-(\frac{(\vec{r}-\vec{r_0})}{\sqrt{2}w})^{2}}\\

    Where :math:`\vec{r}` is the position, and the parameters are
    the pulse amplitude :math:`a_0`, the pulse location :math:`\vec{r_0}`, and the
    RMS width of the pulse, :math:`w`.

    Parameters
    ----------
    amp: float
        specifies the value of :math:`\a_0`, the pulse amplitude
    r0: float array
        specifies the value of :math:`\r_0`, the pulse location
    w: float
        specifies the value of :math:`w`, the rms pulse width
    r: Object array of DOFArrays
        specifies the nodal coordinates

    Returns
    -------
    G: float array
        The values of the exponential function
    """
    dim = len(r)
    r_0 = np.zeros(dim)
    r_0 = r_0 + r0
    # coordinates relative to pulse center
    rel_center = make_obj_array(
        [r[i] - r_0[i] for i in range(dim)]
    )
    actx = r[0].array_context
    rms2 = w * w
    r2 = np.dot(rel_center, rel_center) / rms2
    return amp * actx.np.exp(-.5 * r2)


class Vortex2D:
    r"""Initializer for the isentropic vortex solution.

    Implements the isentropic vortex after
        - [ZWJCP]_
        - [DGBook]_, Section 6.6

    The isentropic vortex is defined by:

    .. math::

         u = u_0 - \beta\exp^{(1-r^2)}\frac{y - y_0}{2\pi}\\
         v = v_0 + \beta\exp^{(1-r^2)}\frac{x - x_0}{2\pi}\\
         \rho =
         ( 1 - (\frac{\gamma - 1}{16\gamma\pi^2})\beta^2
         \exp^{2(1-r^2)})^{\frac{1}{\gamma-1}}\\
         p = \rho^{\gamma}

    A call to this object after creation/init creates
    the isentropic vortex solution at a given time (t)
    relative to the configured origin (center) and
    background flow velocity (velocity).

    .. automethod:: __init__
    .. automethod:: __call__
    """

    def __init__(
        self, beta=5, center=[0, 0], velocity=[0, 0],
    ):
        """Initialize vortex parameters.

        Parameters
        ----------
        beta: float
            vortex amplitude
        center: numpy.ndarray
            center of vortex, shape ``(2,)``
        velocity: numpy.ndarray
            fixed flow velocity used for exact solution at t != 0, shape ``(2,)``
        """
        self._beta = beta
        self._center = np.array(center)
        self._velocity = np.array(velocity)

    def __call__(self, t, x_vec, eos=IdealSingleGas()):
        """
        Create the isentropic vortex solution at time *t* at locations *x_vec*.

        Parameters
        ----------
        t: float
            Current time at which the solution is desired.
        x_vec: numpy.ndarray
            Nodal coordinates
        eos: :class:`mirgecom.eos.GasEOS`
            Equation of state class to be used in construction of soln (if needed)
        """
        vortex_loc = self._center + t * self._velocity

        # coordinates relative to vortex center
        x_rel = x_vec[0] - vortex_loc[0]
        y_rel = x_vec[1] - vortex_loc[1]
        actx = x_vec[0].array_context
        gamma = eos.gamma()
        r = actx.np.sqrt(x_rel ** 2 + y_rel ** 2)
        expterm = self._beta * actx.np.exp(1 - r ** 2)
        u = self._velocity[0] - expterm * y_rel / (2 * np.pi)
        v = self._velocity[1] + expterm * x_rel / (2 * np.pi)
        mass = (1 - (gamma - 1) / (16 * gamma * np.pi ** 2)
                * expterm ** 2) ** (1 / (gamma - 1))
        p = mass ** gamma

        e = p / (gamma - 1) + mass / 2 * (u ** 2 + v ** 2)

        return flat_obj_array(mass, e, mass * u, mass * v)


class SodShock1D:
    r"""Solution initializer for the 1D Sod Shock.

    This is Sod's 1D shock solution as explained in [DGBook]_, Section 5.9
    The Sod Shock setup is defined by:

    .. math::

         {\rho}(x < x_0, 0) = \rho_l\\
         {\rho}(x > x_0, 0) = \rho_r\\
         {\rho}{V_x}(x, 0) = 0
         {\rho}E(x < x_0, 0) = \frac{1}{\gamma - 1}
         {\rho}E(x > x_0, 0) = \frac{.1}{\gamma - 1}

    A call to this object after creation/init creates Sod's shock solution at a
    given time (t) relative to the configured origin (center) and background
    flow velocity (velocity).

    .. automethod:: __init__
    .. automethod:: __call__
    """

    def __init__(
            self, dim=2, xdir=0, x0=0.5, rhol=1.0, rhor=0.125, pleft=1.0, pright=0.1,
    ):
        """Initialize shock parameters.

        Parameters
        ----------
        dim: int
           dimension of domain
        x0: float
           location of shock
        rhol: float
           density to left of shock
        rhor: float
           density to right of shock
        pleft: float
           pressure to left of shock
        pright: float
           pressure to right of shock
        """
        self._x0 = x0
        self._rhol = rhol
        self._rhor = rhor
        self._energyl = pleft
        self._energyr = pright
        self._dim = dim
        self._xdir = xdir
        if self._xdir >= self._dim:
            self._xdir = self._dim - 1

    def __call__(self, t, x_vec, eos=IdealSingleGas()):
        """
        Create the 1D Sod's shock solution at locations *x_vec*.

        Parameters
        ----------
        t: float
            Current time at which the solution is desired (unused)
        x_vec: numpy.ndarray
            Nodal coordinates
        eos: :class:`mirgecom.eos.GasEOS`
            Equation of state class to be used in construction of soln (if needed)
        """
        gm1 = eos.gamma() - 1.0
        gmn1 = 1.0 / gm1
        x_rel = x_vec[self._xdir]
        actx = x_rel.array_context

        zeros = 0*x_rel

        rhor = zeros + self._rhor
        rhol = zeros + self._rhol
        x0 = zeros + self._x0
        energyl = zeros + gmn1 * self._energyl
        energyr = zeros + gmn1 * self._energyr
        yesno = x_rel > x0
        mass = actx.np.where(yesno, rhor, rhol)
        energy = actx.np.where(yesno, energyr, energyl)
        mom = make_obj_array(
            [
                0*x_rel
                for i in range(self._dim)
            ]
        )

        return flat_obj_array(mass, energy, mom)


class Lump:
    r"""Solution initializer for N-dimensional Gaussian lump of mass.

    The Gaussian lump is defined by:

    .. math::

         {\rho}(r) = {\rho}_{0} + {\rho}_{a}\exp^{(1-r^{2})}\\
         {\rho}\vec{V} = {\rho}(r)\vec{V_0}\\
         {\rho}E = (\frac{p_0}{(\gamma - 1)} + \frac{1}{2}\rho{|V_0|}^2

    Where :math:`V_0` is the fixed velocity specified
    by the user at init time, and :math:`\gamma` is taken
    from the equation-of-state object (eos).

    A call to this object after creation/init creates
    the lump solution at a given time (t)
    relative to the configured origin (center) and
    background flow velocity (velocity).

    This object also functions as a boundary condition
    by providing the "get_boundary_flux" method to
    prescribe exact field values on the given boundary.

    This object also supplies the exact expected RHS
    terms from the analytic expression in the
    "expected_rhs" method.

    .. automethod:: __init__
    .. automethod:: __call__
    .. automethod:: exact_rhs
    """

    def __init__(
            self, numdim, nspecies=0,
            rho0=1.0, rhoamp=1.0, p0=1.0,
            center=None, velocity=None,
            spec_y0s=None, spec_amplitudes=None,
            spec_centers=None
    ):
        r"""Initialize Lump parameters.

        Parameters
        ----------
        numdim: int
            specify the number of dimensions for the lump
        rho0: float
            specifies the value of :math:`\rho_0`
        rhoamp: float
            specifies the value of :math:`\rho_a`
        p0: float
            specifies the value of :math:`p_0`
        center: numpy.ndarray
            center of lump, shape ``(2,)``
        velocity: numpy.ndarray
            fixed flow velocity used for exact solution at t != 0,
            shape ``(2,)``
        """
        if center is None:
            center = np.zeros(shape=(numdim,))
        if velocity is None:
            velocity = np.zeros(shape=(numdim,))
        assert len(center) == numdim
        assert len(velocity) == numdim

        if nspecies > 0:
            if spec_y0s is None:
                spec_y0s = np.ones(shape=(nspecies,))
            if spec_centers is None:
                spec_centers = make_obj_array([np.zeros(shape=numdim,)
                                               for i in range(nspecies)])
            if spec_amplitudes is None:
                spec_amplitudes = np.ones(shape=(nspecies,))
            assert len(spec_y0s) == nspecies
            assert len(spec_amplitudes) == nspecies
            assert len(spec_centers) == nspecies
            for i in range(nspecies):
                assert len(spec_centers[i]) == numdim

        self._nspecies = nspecies
        self._dim = numdim
        self._velocity = velocity
        self._center = center
        self._p0 = p0
        self._rho0 = rho0
        self._rhoamp = rhoamp
        self._spec_y0s = spec_y0s
        self._spec_centers = spec_centers
        self._spec_amplitudes = spec_amplitudes

    def __call__(self, t, x_vec, eos=IdealSingleGas()):
        """
        Create the lump-of-mass solution at time *t* and locations *x_vec*.

        Note that *t* is used to advect the mass lump under the assumption of
        constant, and uniform velocity.

        Parameters
        ----------
        t: float
            Current time at which the solution is desired
        x_vec: numpy.ndarray
            Nodal coordinates
        eos: :class:`mirgecom.eos.GasEOS`
            Equation of state class to be used in construction of soln (if needed)
        """
        assert len(x_vec) == self._dim
        amplitude = self._rhoamp
        # mass0 = self._rho0

        # if ispec >= 0 and self._nspecies > 0:
        #     if spec_center is not None:
        #         assert len(spec_center) == self._dim
        #         self._spec_center[ispec] = spec_center
        #     else:
        #         self._spec_center[ispec] = self._center
        #     lump_loc = self._spec_center[ispec] + t * self._velocity
        #     if spec_amp > 0:
        #         amplitude = spec_amp
        #     if y0 > 0:
        #         mass0 = y0
        # else:
        lump_loc = self._center + t * self._velocity

        # coordinates relative to lump center
        rel_center = make_obj_array(
            [x_vec[i] - lump_loc[i] for i in range(self._dim)]
        )
        actx = x_vec[0].array_context
        r = actx.np.sqrt(np.dot(rel_center, rel_center))
        expterm = amplitude * actx.np.exp(1 - r ** 2)

        mass = expterm + self._rho0
        #        mass = 0.0 * rel_center[0] + self._rho0
        #        if ispec > 0:
        #            massfrac =
        mom = self._velocity * make_obj_array([mass])

        gamma = eos.gamma()
        energy = (self._p0 / (gamma - 1.0)) + np.dot(mom, mom) / (2.0 * mass)

        return flat_obj_array(mass, energy, mom)

    def exact_rhs(self, discr, q, t=0.0):
        """
        Create the RHS for the lump-of-mass solution at time *t*, locations *x_vec*.

        Note that this routine is only useful for testing under the condition of
        uniform, and constant velocity field.

        Parameters
        ----------
        q
            State array which expects at least the canonical conserved quantities
            (mass, energy, momentum) for the fluid at each point.
        t: float
            Time at which RHS is desired
        """
        actx = q[0].array_context
        nodes = thaw(actx, discr.nodes())
        lump_loc = self._center + t * self._velocity
        # coordinates relative to lump center
        rel_center = make_obj_array(
            [nodes[i] - lump_loc[i] for i in range(self._dim)]
        )
        r = actx.np.sqrt(np.dot(rel_center, rel_center))

        # The expected rhs is:
        # rhorhs  = -2*rho*(r.dot.v)
        # rhoerhs = -rho*v^2*(r.dot.v)
        # rhovrhs = -2*rho*(r.dot.v)*v
        expterm = self._rhoamp * actx.np.exp(1 - r ** 2)
        mass = expterm + self._rho0

        v = self._velocity * make_obj_array([1.0 / mass])
        v2 = np.dot(v, v)
        rdotv = np.dot(rel_center, v)
        massrhs = -2 * rdotv * mass
        energyrhs = -v2 * rdotv * mass
        momrhs = v * make_obj_array([-2 * mass * rdotv])

        return flat_obj_array(massrhs, energyrhs, momrhs)


class AcousticPulse:
    r"""Solution initializer for N-dimensional Gaussian acoustic pulse.

    The Gaussian pulse is defined by:

    .. math::

        {\rho}E(\vec{r}) = {\rho}E + a_0 * G(\vec{r})\\
        G(\vec{r}) = \exp^{-(\frac{(\vec{r}-\vec{r_0})}{\sqrt{2}w})^{2}},

    where :math:`\vec{r}` are the nodal coordinates, and :math:`\vec{r_0}`,
    :math:`amplitude`, and :math:`w`, are the the user-specified pulse location,
    amplitude, and width, respectively.

    .. automethod:: __init__
    .. automethod:: __call__
    """

    def __init__(self, numdim=1, amplitude=1,
                 center=None, width=1):
        r"""
        Initialize acoustic pulse parameters.

        Parameters
        ----------
        numdim: int
            specify the number of dimensions for the pulse
        amplitude: float
            specifies the value of :math:`amplitude`
        width: float
            specifies the rms width of the pulse
        center: numpy.ndarray
            pulse location, shape ``(numdim,)``
        """
        if len(center) == numdim:
            self._center = center
        elif len(center) > numdim:
            numdim = len(center)
            self._center = center
        else:
            self._center = np.zeros(shape=(numdim,))

        assert len(self._center) == numdim

        self._amp = amplitude
        self._width = width
        self._dim = numdim

    def __call__(self, x_vec, q, eos=IdealSingleGas()):
        """
        Create the acoustic pulse at locations *x_vec*.

        Parameters
        ----------
        t: float
            Current time at which the solution is desired (unused)
        x_vec: numpy.ndarray
            Nodal coordinates
        eos: :class:`mirgecom.eos.GasEOS`
            Equation of state class to be used in construction of soln (unused)
        """
        assert len(x_vec) == self._dim
        cv = split_conserved(self._dim, q)
        pulse_energy = cv.energy + _make_pulse(amp=self._amp, w=self._width,
                                               r0=self._center, r=x_vec)
        return join_conserved(dim=self._dim, mass=cv.mass, energy=pulse_energy,
                              momentum=cv.momentum)


class Uniform:
    r"""Solution initializer for a uniform flow.

    A uniform flow is the same everywhere and should have
    a zero RHS.

    .. automethod:: __init__
    .. automethod:: __call__
    .. automethod:: exact_rhs
    """

    def __init__(
            self, numdim=1, nspecies=0, rho=1.0, p=1.0, e=2.5,
            velocity=None, massfracs=None
    ):
        r"""Initialize uniform flow parameters.

        Parameters
        ----------
        numdim: int
            specify the number of dimensions for the lump
<<<<<<< HEAD
        nspecies: int
            specify the number of species in the flow
        rho : float
=======
        rho: float
>>>>>>> 54c676d6
            specifies the density
        p: float
            specifies the pressure
        e: float
            specifies the internal energy
        velocity: numpy.ndarray
            specifies the flow velocity
        """
        if velocity is not None:
            numvel = len(velocity)
            myvel = velocity
            if numvel > numdim:
                numdim = numvel
            elif numvel < numdim:
                myvel = np.zeros(shape=(numdim,))
                for i in range(numvel):
                    myvel[i] = velocity[i]
            self._velocity = myvel
        else:
            self._velocity = np.zeros(shape=(numdim,))

        if massfracs is not None:
            self._nspecies = len(massfracs)
            self._massfrac = massfracs
        elif nspecies > 0:
            self._nspecies = nspecies
            self._massfrac = np.zeros(shape=(nspecies,))
        else:
            self._massfrac = None
            self._nspecies = 0

        assert len(self._velocity) == numdim

        self._p = p
        self._rho = rho
        self._e = e
        self._dim = numdim

    def __call__(self, t, x_vec, eos=IdealSingleGas()):
        """
        Create a uniform flow solution at locations *x_vec*.

        Parameters
        ----------
        t: float
            Current time at which the solution is desired (unused)
        x_vec: numpy.ndarray
            Nodal coordinates
        eos: :class:`mirgecom.eos.GasEOS`
            Equation of state class to be used in construction of soln (unused)
        """
<<<<<<< HEAD
        gamma = eos.gamma()
        mass = 0.0 * x_vec[0] + self._rho
        mom = self._velocity * make_obj_array([mass])
        energy = (self._p / (gamma - 1.0)) + np.dot(mom, mom) / (2.0 * mass)
        massfrac = None
        if self._massfrac is not None:
            massfrac = self._massfrac * make_obj_array([mass])

        return flat_obj_array(mass, energy, mom, massfrac)
=======
        return _make_uniform_flow(x_vec=x_vec, mass=self._rho,
                                  pressure=self._p, energy=self._e,
                                  velocity=self._velocity, eos=eos)
>>>>>>> 54c676d6

    def exact_rhs(self, discr, q, t=0.0):
        """
        Create the RHS for the uniform solution. (Hint - it should be all zero).

        Parameters
        ----------
        q
            State array which expects at least the canonical conserved quantities
            (mass, energy, momentum) for the fluid at each point. (unused)
        t: float
            Time at which RHS is desired (unused)
        """
        actx = q[0].array_context
        nodes = thaw(actx, discr.nodes())
        mass = nodes[0].copy()
        mass[:] = 1.0
        massrhs = 0.0 * mass
        energyrhs = 0.0 * mass
        momrhs = make_obj_array([0 * mass for i in range(self._dim)])
        if self._massfrac is not None:
            yrhs = make_obj_array([0 * mass for i in range(self._nspecies)])

        return flat_obj_array(massrhs, energyrhs, momrhs, yrhs)<|MERGE_RESOLUTION|>--- conflicted
+++ resolved
@@ -585,13 +585,9 @@
         ----------
         numdim: int
             specify the number of dimensions for the lump
-<<<<<<< HEAD
         nspecies: int
             specify the number of species in the flow
         rho : float
-=======
-        rho: float
->>>>>>> 54c676d6
             specifies the density
         p: float
             specifies the pressure
@@ -643,21 +639,21 @@
         eos: :class:`mirgecom.eos.GasEOS`
             Equation of state class to be used in construction of soln (unused)
         """
-<<<<<<< HEAD
-        gamma = eos.gamma()
-        mass = 0.0 * x_vec[0] + self._rho
-        mom = self._velocity * make_obj_array([mass])
-        energy = (self._p / (gamma - 1.0)) + np.dot(mom, mom) / (2.0 * mass)
-        massfrac = None
-        if self._massfrac is not None:
-            massfrac = self._massfrac * make_obj_array([mass])
-
-        return flat_obj_array(mass, energy, mom, massfrac)
-=======
+        # <<<<<<< HEAD
+        #        gamma = eos.gamma()
+        #        mass = 0.0 * x_vec[0] + self._rho
+        #        mom = self._velocity * make_obj_array([mass])
+        #        energy = (self._p / (gamma - 1.0)) + np.dot(mom, mom) / (2.0 * mass)
+        #        massfrac = None
+        #        if self._massfrac is not None:
+        #            massfrac = self._massfrac * make_obj_array([mass])
+        #
+        #        return flat_obj_array(mass, energy, mom, massfrac)
+        # =======
         return _make_uniform_flow(x_vec=x_vec, mass=self._rho,
                                   pressure=self._p, energy=self._e,
                                   velocity=self._velocity, eos=eos)
->>>>>>> 54c676d6
+    # >>>>>>> euler-slipwall-bc
 
     def exact_rhs(self, discr, q, t=0.0):
         """
