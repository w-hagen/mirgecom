--- conflicted
+++ resolved
@@ -7,6 +7,9 @@
 .. autoclass:: SodShock1D
 .. autoclass:: Lump
 .. autoclass:: Uniform
+.. autoclass:: AcousticPulse
+.. automethod: _make_pulse
+.. automethod: _make_uniform_flow
 """
 
 __copyright__ = """
@@ -42,24 +45,11 @@
 from mirgecom.eos import IdealSingleGas
 from mirgecom.euler import split_conserved, join_conserved
 
-<<<<<<< HEAD
-__doc__ = """
-Initial Conditions
-^^^^^^^^^^^^^^^^^^
-
-.. autoclass:: Vortex2D
-.. autoclass:: SodShock1D
-.. autoclass:: Lump
-.. autoclass:: Uniform
-.. autoclass:: AcousticPulse
-.. automethod: _make_pulse
-.. automethod: _make_uniform_flow
-"""
-
 
 def _make_uniform_flow(x_vec, mass=1.0, energy=2.5, pressure=1.0,
                        velocity=None, eos=IdealSingleGas()):
-    r"""
+    r"""Construct uniform, constant flow.
+
     Construct a uniform, constant flow from mass, energy, pressure, and
     an EOS object.
 
@@ -106,8 +96,7 @@
 
 
 def _make_pulse(amp, r0, w, r):
-    r"""
-    Calculates a Gaussian pulse
+    r"""Create a Gaussian pulse.
 
     The Gaussian pulse is defined by:
 
@@ -149,8 +138,6 @@
     return amp * actx.np.exp(-.5 * r2)
 
 
-=======
->>>>>>> 735956b4
 class Vortex2D:
     r"""Create the isentropic vortex solution.
 
@@ -540,12 +527,7 @@
 
 
 class Uniform:
-<<<<<<< HEAD
-    r"""
-    Initialize to a uniform state.
-=======
     r"""Implement initialization to a uniform flow.
->>>>>>> 735956b4
 
     A uniform flow is the same everywhere and should have
     a zero RHS.
@@ -558,12 +540,7 @@
     def __init__(
             self, numdim=1, rho=1.0, p=1.0, e=2.5, velocity=[0],
     ):
-<<<<<<< HEAD
-        r"""
-        Initialize uniform flow parameters.
-=======
         r"""Initialize uniform flow parameters.
->>>>>>> 735956b4
 
         Parameters
         ----------
@@ -594,11 +571,6 @@
         self._dim = numdim
 
     def __call__(self, t, x_vec, eos=IdealSingleGas()):
-<<<<<<< HEAD
-        return _make_uniform_flow(x_vec=x_vec, mass=self._rho,
-                                  pressure=self._p, energy=self._e,
-                                  eos=eos)
-=======
         """
         Create a uniform flow solution at locations *x_vec*.
 
@@ -611,13 +583,15 @@
         eos: :class:`mirgecom.eos.GasEOS`
             Equation of state class to be used in construction of soln (unused)
         """
-        gamma = eos.gamma()
-        mass = x_vec[0].copy()
-        mom = self._velocity * make_obj_array([mass])
-        energy = (self._p / (gamma - 1.0)) + np.dot(mom, mom) / (2.0 * mass)
-
-        return flat_obj_array(mass, energy, mom)
->>>>>>> 735956b4
+        return _make_uniform_flow(x_vec=x_vec, mass=self._rho,
+                                  pressure=self._p, energy=self._e,
+                                  eos=eos)
+        # gamma = eos.gamma()
+        # mass = x_vec[0].copy()
+        # mom = self._velocity * make_obj_array([mass])
+        # energy = (self._p / (gamma - 1.0)) + np.dot(mom, mom) / (2.0 * mass)
+        #
+        # return flat_obj_array(mass, energy, mom)97
 
     def exact_rhs(self, discr, q, t=0.0):
         """
